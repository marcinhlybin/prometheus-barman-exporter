#!/usr/bin/env python3
import sys
import argparse
import time
from sh import barman as barman_cli
from datetime import datetime
import prometheus_client
from prometheus_client import core


class Barman:

    def servers(self):
        return barman_cli('list-server', '--minimal').split()

    def server_status(self, server_name):
        status = barman_cli('status', server_name)
        status_dict = self.parse_output(status)
        return status_dict

    def server_check(self, server_name):
        check = barman_cli('check', server_name, _ok_code=[0, 1])
        check = self.parse_output(check)
        check_dict = {}
        for key, value in check.items():
            value = 1 if value.startswith("OK") else 0
            check_dict[key] = value

        return check_dict

    def list_backup(self, server_name):
        backup_list = barman_cli('list-backup', server_name)
        backups_done = []
        backups_failed = []
        for backup_line in backup_list.split("\n")[:-1]:
            backup = {}
            backup['server'] = server_name
            try:
<<<<<<< HEAD
                server_name_and_ts, date, size, wal_size = backup_line.rsplit("-",3)
=======
                server_name_and_ts, date, size, wal_size = \
                    backup_line.split("-")
>>>>>>> 62423474
                backup['date'] = date.strip()
                backup['size'] = size.split(":")[1].strip()
                backup['wal_size'] = wal_size.split(":")[1].strip()
                backup['status'] = "done"
                backups_done.append(backup)
            except ValueError:
                server_name_and_ts, status = backup_line.rsplit("-",1)
                backup['status'] = status.lower()
                backups_failed.append(backup)

        return backups_done, backups_failed

    @staticmethod
    def parse_output(output):
        output_dict = {}
        for line in output.split("\n")[1:-1]:
            if ":" not in line:
                continue
            key, value = line.split(":", 1)
            key = key.strip().lower() \
                .replace(".", "") \
                .replace(" ", "_") \
                .replace("-", "_")
            output_dict[key] = value.strip()

        return output_dict


class BarmanCollector:

    def __init__(self, servers):
        self.servers = servers

    @staticmethod
    def pretty_size_to_bytes(size, suffixes="KMGTPEZY"):
        size, suffix = size.split()
        unit = 1024 if "iB" in suffix else 1000
        exponent = suffixes.find(suffix[0].upper()) + 1
        size_bytes = float(size) * (unit ** exponent)
        return int(size_bytes)

    def collect(self):
        collectors = dict(
            barman_backups_size=core.GaugeMetricFamily(
                'barman_backups_size', "Size of available backups",
                labels=['server', 'number']),
            barman_backups_wal_size=core.GaugeMetricFamily(
                'barman_backups_wal_size', "WAL size of available backups",
                labels=['server', 'number']),
            barman_backups_total=core.GaugeMetricFamily(
                "barman_backups_total", "Total number of backups",
                labels=["server"]),
            barman_backups_failed=core.GaugeMetricFamily(
                "barman_backups_failed", "Number of failed backups",
                labels=["server"]),
            barman_last_backup=core.GaugeMetricFamily(
                "barman_last_backup", "Last successful backup timestamp",
                labels=["server"]),
            barman_first_backup=core.GaugeMetricFamily(
                "barman_first_backup", "First successful backup timestamp",
                labels=["server"]),
            barman_up=core.GaugeMetricFamily(
                "barman_up", "Barman status checks",
                labels=["server", "check"])
        )

        barman = Barman()

        if self.servers[0] == "all":
            self.servers = barman.servers()

        for server_name in self.servers:
            server_status = barman.server_status(server_name)

            if server_status['first_available_backup']:
                first_backup = datetime.strptime(
                    server_status['first_available_backup'], "%Y%m%dT%H%M%S")
                collectors['barman_first_backup'].add_metric(
                    [server_name], first_backup.strftime("%s"))

            if server_status['last_available_backup']:
                last_backup = datetime.strptime(
                    server_status['last_available_backup'], "%Y%m%dT%H%M%S")
                collectors['barman_last_backup'].add_metric(
                    [server_name], last_backup.strftime("%s"))

            backups_done, backups_failed = barman.list_backup(server_name)

            collectors['barman_backups_total'].add_metric(
                [server_name], len(backups_done) + len(backups_failed))

            collectors['barman_backups_failed'].add_metric(
                [server_name], len(backups_failed))

            for number, backup in enumerate(backups_done):
                number = str(number + 1)

                collectors['barman_backups_size'].add_metric(
                    [server_name, number],
                    self.pretty_size_to_bytes(backup['size']))

                collectors['barman_backups_wal_size'].add_metric(
                    [server_name, number],
                    self.pretty_size_to_bytes(backup['wal_size']))

            server_check = barman.server_check(server_name)
            for check_name, check_value in server_check.items():
                collectors['barman_up'].add_metric(
                    [server_name, check_name], check_value)

        for collector in collectors.values():
            yield collector


if __name__ == "__main__":
    parser = argparse.ArgumentParser(
        description="Barman exporter",
        formatter_class=argparse.ArgumentDefaultsHelpFormatter)
    parser.add_argument('-l', '--web-listen-address',
                        metavar="HOST:PORT",
                        default="127.0.0.1:9780",
                        help="Address to listen on")
    parser.add_argument('servers', nargs="*", default=['all'],
                        help="Space separated list of "
                             "backed up servers to check")
    args = parser.parse_args()

    try:
        addr, port = args.web_listen_address.split(":")
    except ValueError:
        print("Incorrect '--web.listen-address' value: '{}'.".format(
              args.web_listen_address), "Use HOST:PORT.")
        sys.exit(1)

    core.REGISTRY.register(BarmanCollector(args.servers))
    prometheus_client.start_http_server(int(port), addr)
    while True:
        time.sleep(1)<|MERGE_RESOLUTION|>--- conflicted
+++ resolved
@@ -36,12 +36,8 @@
             backup = {}
             backup['server'] = server_name
             try:
-<<<<<<< HEAD
-                server_name_and_ts, date, size, wal_size = backup_line.rsplit("-",3)
-=======
                 server_name_and_ts, date, size, wal_size = \
-                    backup_line.split("-")
->>>>>>> 62423474
+                    backup_line.rsplit("-",3)
                 backup['date'] = date.strip()
                 backup['size'] = size.split(":")[1].strip()
                 backup['wal_size'] = wal_size.split(":")[1].strip()
